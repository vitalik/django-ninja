--- conflicted
+++ resolved
@@ -122,10 +122,7 @@
     client = TestAsyncClient(api)
 
     response = await client.get("/items_page_number?page=11")
-<<<<<<< HEAD
     assert response.json() == {"items": [{"page": 11, "page_size": None}], "count": 101}
-=======
-    assert response.json() == {"items": [{"page": 11}], "count": 101}
 
 
 @pytest.mark.skipif(django.VERSION[:2] < (5, 0), reason="Requires Django 5.0+")
@@ -180,5 +177,4 @@
     assert response.json() == {
         "items": [{"title": "cat1"}, {"title": "cat2"}],
         "count": 2,
-    }
->>>>>>> a20aedff
+    }