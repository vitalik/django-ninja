import importlib
from sys import version_info
from typing import Any, List

import pytest
from django.test import override_settings
from pydantic.errors import PydanticSchemaGenerationError

from ninja import NinjaAPI, Schema
from ninja.errors import ConfigError
from ninja.operation import Operation
from ninja.pagination import (
    LimitOffsetPagination,
    PageNumberPagination,
    PaginationBase,
    make_response_paginated,
    paginate,
)
from ninja.testing import TestClient

api = NinjaAPI()


ITEMS = list(range(100))


class CustomPagination(PaginationBase):
    # only offset param, defaults to 5 per page
    class Input(Schema):
        skip: int

    class Output(Schema):
        items: List[Any]
        count: str
        skip: int

    def paginate_queryset(self, items, pagination: Input, **params):
        skip = pagination.skip
        return {
            "items": items[skip : skip + 5],
            "count": "many",
            "skip": skip,
        }


class NoOutputPagination(PaginationBase):
    # Outputs items without count attribute
    class Input(Schema):
        skip: int

    Output = None

    def paginate_queryset(self, items, pagination: Input, **params):
        skip = pagination.skip
        return items[skip : skip + 5]


class ResultsPaginator(PaginationBase):
    "Use 'results' instead of 'items' for the output"

    class Input(Schema):
        skip: int

    class Output(Schema):
        results: List[int]
        count: int
        skip: int

    items_attribute: str = "results"

    def paginate_queryset(self, items, pagination: Input, **params):
        skip = pagination.skip
        return {
            "results": items[skip : skip + 5],
            "count": self._items_count(items),
            "skip": skip,
        }


class NextPrevPagination(PaginationBase):
    # only offset param, defaults to 5 per page
    class Input(Schema):
        skip: int

    class Output(Schema):
        items: List[Any]
        next: str = None
        prev: str = None

    def paginate_queryset(self, items, pagination: Input, request, **params):
        skip = pagination.skip
        prev_skip = skip - 5
        if prev_skip < 0:
            prev_skip = 0
        return {
            "items": items[skip : skip + 5],
            "next": request.build_absolute_uri(f"?skip={skip + 5}"),
            "prev": request.build_absolute_uri(f"?skip={prev_skip}"),
        }


<<<<<<< HEAD
class CustomItemsLimitOffsetPagination(LimitOffsetPagination):
    """Minimal LimitOffsetPagination with custom items_attribute."""

    items_attribute = "results"

    class Output(Schema):
        results: List[int]
        count: int


class CustomItemsPageNumberPagination(PageNumberPagination):
    """Minimal PageNumberPagination with custom items_attribute."""

    items_attribute = "results"

    class Output(Schema):
        results: List[int]
        count: int
=======
class NoPagination(PaginationBase):
    """
    Pagination class that returns all records without slicing.
    Does not define its own Input - uses empty PaginationBase.Input.
    This reproduces bug from https://github.com/vitalik/django-ninja/issues/1564
    """

    def paginate_queryset(self, items, pagination: PaginationBase.Input, **params):
        return {
            "count": self._items_count(items),
            "items": items,
        }
>>>>>>> cd273d02


@api.get("/items_1", response=List[int])
@paginate  # WITHOUT brackets (should use default pagination)
def items_1(request, **kwargs):
    return ITEMS


@api.get("/items_2", response=List[int])
@paginate()  # with brackets (should use default pagination)
def items_2(request, someparam: int = 0, **kwargs):
    # also having custom param `someparam` - that should not be lost
    return ITEMS


@api.get("/items_3", response=List[int])
@paginate(CustomPagination)
def items_3(request, **kwargs):
    return ITEMS


@api.get("/items_4", response=List[int])
@paginate(PageNumberPagination, page_size=10)
def items_4(request, **kwargs):
    return ITEMS


@api.get("/items_5", response=List[int])
@paginate(PageNumberPagination, page_size=10)
def items_5(request):
    return ITEMS


@api.get("/items_6", response={101: int, 200: List[Any]})
@paginate(PageNumberPagination, page_size=10, pass_parameter="page_info")
def items_6(request, **kwargs):
    return ITEMS + [kwargs["page_info"]]


@api.get("/items_7", response=List[int])
@paginate(NoOutputPagination)
def items_7(request):
    return list(range(15))


@api.get("/items_8", response=List[int])
@paginate(ResultsPaginator)
def items_8(request):
    return list(range(1000))


@api.get("/items_9", response=List[int])
@paginate(NextPrevPagination)
def items_9(request):
    return list(range(100))


@api.get("/items_10", response=List[int])
@paginate(PageNumberPagination, page_size=10, max_page_size=20)
def items_10(request):
    return ITEMS


<<<<<<< HEAD
@api.get("/items_11", response=List[int])
@paginate(CustomItemsLimitOffsetPagination)
def items_11(request):
    return list(range(100))


@api.get("/items_12", response=List[int])
@paginate(CustomItemsPageNumberPagination)
def items_12(request):
    return list(range(100))
=======
@api.get("/items_no_pagination", response=List[int])
@paginate(NoPagination)
def items_no_pagination(request):
    return ITEMS
>>>>>>> cd273d02


client = TestClient(api)


def test_case1():
    response = client.get("/items_1?limit=10").json()
    assert response == {"items": ITEMS[:10], "count": 100}

    schema = api.get_openapi_schema()["paths"]["/api/items_1"]["get"]
    # print(schema)
    assert schema["parameters"] == [
        {
            "in": "query",
            "name": "limit",
            "schema": {
                "title": "Limit",
                "default": 100,
                "minimum": 1,
                "type": "integer",
            },
            "required": False,
        },
        {
            "in": "query",
            "name": "offset",
            "schema": {
                "title": "Offset",
                "default": 0,
                "minimum": 0,
                "type": "integer",
            },
            "required": False,
        },
    ]


def test_case2():
    response = client.get("/items_2?limit=10").json()
    assert response == {"items": ITEMS[:10], "count": 100}

    schema = api.get_openapi_schema()["paths"]["/api/items_2"]["get"]
    # print(schema["parameters"])
    assert schema["parameters"] == [
        {
            "in": "query",
            "name": "someparam",
            "schema": {"default": 0, "title": "Someparam", "type": "integer"},
            "required": False,
        },
        {
            "in": "query",
            "name": "limit",
            "schema": {
                "title": "Limit",
                "default": 100,
                "minimum": 1,
                "type": "integer",
            },
            "required": False,
        },
        {
            "in": "query",
            "name": "offset",
            "schema": {
                "title": "Offset",
                "default": 0,
                "minimum": 0,
                "type": "integer",
            },
            "required": False,
        },
    ]


def test_case3():
    response = client.get("/items_3?skip=5").json()
    assert response == {"items": ITEMS[5:10], "count": "many", "skip": 5}

    schema = api.get_openapi_schema()["paths"]["/api/items_3"]["get"]
    # print(schema)
    assert schema["parameters"] == [
        {
            "in": "query",
            "name": "skip",
            "schema": {"title": "Skip", "type": "integer"},
            "required": True,
        }
    ]


def test_case4():
    response = client.get("/items_4?page=2").json()
    assert response == {"items": ITEMS[10:20], "count": 100}

    schema = api.get_openapi_schema()["paths"]["/api/items_4"]["get"]
    # print(schema)
    assert schema["parameters"] == [
        {
            "in": "query",
            "name": "page",
            "schema": {
                "title": "Page",
                "default": 1,
                "minimum": 1,
                "type": "integer",
            },
            "required": False,
        },
        {
            "in": "query",
            "name": "page_size",
            "schema": {
                "anyOf": [{"minimum": 1, "type": "integer"}, {"type": "null"}],
                "title": "Page Size",
            },
            "required": False,
        },
    ]


def test_case4_page_size():
    response = client.get("/items_4?page=2&page_size=20").json()
    assert response == {"items": ITEMS[20:40], "count": 100}

    schema = api.get_openapi_schema()["paths"]["/api/items_4"]["get"]
    # print(schema)
    assert schema["parameters"] == [
        {
            "in": "query",
            "name": "page",
            "schema": {
                "title": "Page",
                "default": 1,
                "minimum": 1,
                "type": "integer",
            },
            "required": False,
        },
        {
            "in": "query",
            "name": "page_size",
            "schema": {
                "anyOf": [{"minimum": 1, "type": "integer"}, {"type": "null"}],
                "title": "Page Size",
            },
            "required": False,
        },
    ]


def test_case4_no_page_param():
    response = client.get("/items_4?page_size=20").json()
    assert response == {"items": ITEMS[0:20], "count": 100}

    schema = api.get_openapi_schema()["paths"]["/api/items_4"]["get"]
    # print(schema)
    assert schema["parameters"] == [
        {
            "in": "query",
            "name": "page",
            "schema": {
                "title": "Page",
                "default": 1,
                "minimum": 1,
                "type": "integer",
            },
            "required": False,
        },
        {
            "in": "query",
            "name": "page_size",
            "schema": {
                "anyOf": [{"minimum": 1, "type": "integer"}, {"type": "null"}],
                "title": "Page Size",
            },
            "required": False,
        },
    ]


def test_case4_out_of_range():
    response = client.get("/items_4?page=2&page_size=100").json()
    assert response == {"items": [], "count": 100}

    schema = api.get_openapi_schema()["paths"]["/api/items_4"]["get"]
    # print(schema)
    assert schema["parameters"] == [
        {
            "in": "query",
            "name": "page",
            "schema": {
                "title": "Page",
                "default": 1,
                "minimum": 1,
                "type": "integer",
            },
            "required": False,
        },
        {
            "in": "query",
            "name": "page_size",
            "schema": {
                "anyOf": [{"minimum": 1, "type": "integer"}, {"type": "null"}],
                "title": "Page Size",
            },
            "required": False,
        },
    ]


def test_case5_no_kwargs():
    response = client.get("/items_5?page=2").json()
    assert response == {"items": ITEMS[10:20], "count": 100}

    schema = api.get_openapi_schema()["paths"]["/api/items_5"]["get"]

    assert schema["parameters"] == [
        {
            "in": "query",
            "name": "page",
            "schema": {
                "title": "Page",
                "default": 1,
                "minimum": 1,
                "type": "integer",
            },
            "required": False,
        },
        {
            "in": "query",
            "name": "page_size",
            "schema": {
                "anyOf": [{"minimum": 1, "type": "integer"}, {"type": "null"}],
                "title": "Page Size",
            },
            "required": False,
        },
    ]


def test_case6_pass_param_kwargs():
    page = 11
    response = client.get(f"/items_6?page={page}").json()
    assert response == {"items": [{"page": 11, "page_size": None}], "count": 101}

    schema = api.get_openapi_schema()["paths"]["/api/items_6"]["get"]

    assert schema["parameters"] == [
        {
            "in": "query",
            "name": "page",
            "schema": {
                "title": "Page",
                "default": 1,
                "minimum": 1,
                "type": "integer",
            },
            "required": False,
        },
        {
            "in": "query",
            "name": "page_size",
            "schema": {
                "anyOf": [{"minimum": 1, "type": "integer"}, {"type": "null"}],
                "title": "Page Size",
            },
            "required": False,
        },
    ]


def test_case7():
    response = client.get("/items_7?skip=10").json()
    assert response == [10, 11, 12, 13, 14]

    schema = api.get_openapi_schema()["paths"]["/api/items_7"]["get"]
    response = schema["responses"][200]["content"]["application/json"]["schema"]

    assert response == {
        "title": "Response",
        "type": "array",
        "items": {"type": "integer"},
    }


def test_case8():
    response = client.get("/items_8?skip=5").json()
    assert response == {"results": [5, 6, 7, 8, 9], "count": 1000, "skip": 5}


def test_case9():
    response = client.get("/items_9?skip=5").json()
    assert response == {
        "items": [5, 6, 7, 8, 9],
        "next": "http://testlocation/?skip=10",
        "prev": "http://testlocation/?skip=0",
    }


def test_case10_max_page_size():
    response = client.get("/items_10?page=2&page_size=30").json()
    assert response == {"items": ITEMS[20:40], "count": 100}

    schema = api.get_openapi_schema()["paths"]["/api/items_10"]["get"]

    assert schema["parameters"] == [
        {
            "in": "query",
            "name": "page",
            "schema": {
                "title": "Page",
                "default": 1,
                "minimum": 1,
                "type": "integer",
            },
            "required": False,
        },
        {
            "in": "query",
            "name": "page_size",
            "schema": {
                "anyOf": [{"minimum": 1, "type": "integer"}, {"type": "null"}],
                "title": "Page Size",
            },
            "required": False,
        },
    ]


@override_settings(NINJA_PAGINATION_MAX_LIMIT=1000)
def test_10_max_limit_set():
    # reload to apply django settings
    from ninja import conf, pagination

    importlib.reload(conf)
    importlib.reload(pagination)
    new_api = NinjaAPI()
    new_client = TestClient(new_api)

    @new_api.get("/items_10", response=List[int])
    @paginate  # LimitOffsetPagination is set as default
    def items_10(request, **kwargs):
        return ITEMS

    response = new_client.get("/items_10?limit=1000").json()
    assert response == {"items": ITEMS[:1000], "count": 100}

    schema = new_api.get_openapi_schema()["paths"]["/api/items_10"]["get"]
    # print(schema)
    assert schema["parameters"] == [
        {
            "in": "query",
            "name": "limit",
            "schema": {
                "title": "Limit",
                "default": 100,
                "minimum": 1,
                "maximum": 1000,
                "type": "integer",
            },
            "required": False,
        },
        {
            "in": "query",
            "name": "offset",
            "schema": {
                "title": "Offset",
                "default": 0,
                "minimum": 0,
                "type": "integer",
            },
            "required": False,
        },
    ]


@override_settings(NINJA_PAGINATION_MAX_LIMIT=1000)
def test_11_max_limit_set_and_exceeded():
    # reload to apply django settings
    from ninja import conf, pagination

    importlib.reload(conf)
    importlib.reload(pagination)
    new_api = NinjaAPI()
    new_client = TestClient(new_api)

    @new_api.get("/items_11", response=List[int])
    @paginate  # LimitOffsetPagination is set as default
    def items_11(request, **kwargs):
        return ITEMS

    response = new_client.get("/items_11?limit=1001").json()
    assert response == {
        "detail": [
            {
                "ctx": {"le": 1000},
                "loc": ["query", "limit"],
                "msg": "Input should be less than or equal to 1000",
                "type": "less_than_equal",
            }
        ]
    }


def test_case11():
    response = client.get("/items_11").json()
    assert response == {"results": list(range(100)), "count": 100}


def test_case12():
    response = client.get("/items_12").json()
    assert response == {"results": list(range(100)), "count": 100}


def test_config_error_None():
    with pytest.raises(ConfigError):

        @api.get("/invalid1", response={200: None})
        @paginate
        def invalid1(request):
            pass


def test_config_error_NOT_SET():
    with pytest.raises(ConfigError):

        @api.get("/invalid2")
        @paginate
        def invalid2(request):
            pass


@pytest.mark.skipif(version_info < (3, 11), reason="Not needed at this Python version")
def test_pagination_works_with_unnamed_classes():
    """
    This test lets you check that the typing.Any case handled in `ninja.pagination.make_response_paginated`
    works for Python>=3.11, as a typing.Any does possess the __name__ attribute past that version
    """
    operation = Operation("/whatever", ["GET"], lambda: None, response=List[int])
    operation.response_models[200].__annotations__["response"] = List[object()]
    with pytest.raises(
        PydanticSchemaGenerationError
    ):  # It does fail after we passed the logic that we are testing
        make_response_paginated(LimitOffsetPagination, operation)


def test_no_pagination_without_query_params():
    """
    Test that NoPagination works without any query parameters.
    Reproduces bug from https://github.com/vitalik/django-ninja/issues/1564

    NoPagination doesn't define any Input fields (uses empty PaginationBase.Input),
    so it should NOT require any query parameters.
    """
    response = client.get("/items_no_pagination")
    if response.status_code != 200:
        print(f"Status: {response.status_code}")
        print(f"Response: {response.json()}")
    assert response.status_code == 200
    result = response.json()
    assert result == {"count": 100, "items": ITEMS}

    # Check OpenAPI schema - should have no required parameters
    schema = api.get_openapi_schema()["paths"]["/api/items_no_pagination"]["get"]
    params = schema.get("parameters", [])

    # If there are any parameters, they should all be optional
    for param in params:
        assert (
            param.get("required", False) is False
        ), f"Parameter {param['name']} should not be required"<|MERGE_RESOLUTION|>--- conflicted
+++ resolved
@@ -99,7 +99,6 @@
         }
 
 
-<<<<<<< HEAD
 class CustomItemsLimitOffsetPagination(LimitOffsetPagination):
     """Minimal LimitOffsetPagination with custom items_attribute."""
 
@@ -118,7 +117,6 @@
     class Output(Schema):
         results: List[int]
         count: int
-=======
 class NoPagination(PaginationBase):
     """
     Pagination class that returns all records without slicing.
@@ -131,7 +129,6 @@
             "count": self._items_count(items),
             "items": items,
         }
->>>>>>> cd273d02
 
 
 @api.get("/items_1", response=List[int])
@@ -195,7 +192,6 @@
     return ITEMS
 
 
-<<<<<<< HEAD
 @api.get("/items_11", response=List[int])
 @paginate(CustomItemsLimitOffsetPagination)
 def items_11(request):
@@ -206,12 +202,12 @@
 @paginate(CustomItemsPageNumberPagination)
 def items_12(request):
     return list(range(100))
-=======
+
+
 @api.get("/items_no_pagination", response=List[int])
 @paginate(NoPagination)
 def items_no_pagination(request):
     return ITEMS
->>>>>>> cd273d02
 
 
 client = TestClient(api)
