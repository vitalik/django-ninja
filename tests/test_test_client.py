from datetime import datetime
from http import HTTPStatus
from unittest import mock

import pytest
from django.utils import timezone

from ninja import Router
from ninja.schema import Schema
from ninja.testing import TestClient

router = Router()


class ClientTestSchemaWithResolver(Schema):
    id: int

    @staticmethod
    def resolve_id(obj, context):
        return context["request"].resolver_match.kwargs.get("id")


@router.get("/request/build_absolute_uri")
def request_build_absolute_uri(request):
    return request.build_absolute_uri()


@router.get("/request/build_absolute_uri/location")
def request_build_absolute_uri_location(request):
    return request.build_absolute_uri("location")


@router.get("/test")
def simple_get(request):
    return "test"


<<<<<<< HEAD
@router.post("/test/{id}")
def simple_post_with_path_arg(request, id: int, data: ClientTestSchemaWithResolver):
    assert id == data.id
    return data
=======
@router.get("/test-headers")
def get_headers(request):
    return dict(request.headers)


@router.get("/test-cookies")
def get_cookies(request):
    return dict(request.COOKIES)
>>>>>>> 68b0262f


client = TestClient(router)


@pytest.mark.parametrize(
    "path,expected_status,expected_response",
    [
        ("/request/build_absolute_uri", HTTPStatus.OK, "http://testlocation/"),
        (
            "/request/build_absolute_uri/location",
            HTTPStatus.OK,
            "http://testlocation/location",
        ),
    ],
)
def test_sync_build_absolute_uri(path, expected_status, expected_response):
    response = client.get(path)

    assert response.status_code == expected_status
    assert response.json() == expected_response


class ClientTestSchema(Schema):
    time: datetime


def test_schema_as_data():
    schema_instance = ClientTestSchema(time=timezone.now().replace(microsecond=0))

    with mock.patch.object(client, "_call") as call:
        client.post("/test", json=schema_instance)
        request = call.call_args[0][1]
        assert (
            ClientTestSchema.model_validate_json(request.body).model_dump_json()
            == schema_instance.model_dump_json()
        )


def test_json_as_body():
    schema_instance = ClientTestSchema(time=timezone.now().replace(microsecond=0))

    with mock.patch.object(client, "_call") as call:
        client.post(
            "/test",
            data=schema_instance.model_dump_json(),
            content_type="application/json",
        )
        request = call.call_args[0][1]
        assert (
            ClientTestSchema.model_validate_json(request.body).model_dump_json()
            == schema_instance.model_dump_json()
        )


<<<<<<< HEAD
def test_request_resolver_match():
    with mock.patch.object(client, "_call") as call:
        test_id = "123"
        client.post(f"/test/{test_id}")
        request = call.call_args[0][1]

        assert request.resolver_match.kwargs.get("id") == test_id
=======
headered_client = TestClient(router, headers={"A": "a", "B": "b"})


def test_client_request_only_header():
    r = client.get("/test-headers", headers={"A": "na"})
    assert r.json() == {"A": "na"}


def test_headered_client_request_with_default_headers():
    r = headered_client.get("/test-headers")
    assert r.json() == {"A": "a", "B": "b"}


def test_headered_client_request_with_overwritten_and_additional_headers():
    r = headered_client.get("/test-headers", headers={"A": "na", "C": "nc"})
    assert r.json() == {"A": "na", "B": "b", "C": "nc"}


cookied_client = TestClient(router, COOKIES={"A": "a", "B": "b"})


def test_client_request_only_cookies():
    r = client.get("/test-cookies", COOKIES={"A": "na"})
    assert r.json() == {"A": "na"}


def test_headered_client_request_with_default_cookies():
    r = cookied_client.get("/test-cookies")
    assert r.json() == {"A": "a", "B": "b"}


def test_headered_client_request_with_overwritten_and_additional_cookies():
    r = cookied_client.get("/test-cookies", COOKIES={"A": "na", "C": "nc"})
    assert r.json() == {"A": "na", "B": "b", "C": "nc"}
>>>>>>> 68b0262f
<|MERGE_RESOLUTION|>--- conflicted
+++ resolved
@@ -35,12 +35,12 @@
     return "test"
 
 
-<<<<<<< HEAD
+
 @router.post("/test/{id}")
 def simple_post_with_path_arg(request, id: int, data: ClientTestSchemaWithResolver):
     assert id == data.id
     return data
-=======
+
 @router.get("/test-headers")
 def get_headers(request):
     return dict(request.headers)
@@ -49,7 +49,7 @@
 @router.get("/test-cookies")
 def get_cookies(request):
     return dict(request.COOKIES)
->>>>>>> 68b0262f
+
 
 
 client = TestClient(router)
@@ -105,7 +105,7 @@
         )
 
 
-<<<<<<< HEAD
+
 def test_request_resolver_match():
     with mock.patch.object(client, "_call") as call:
         test_id = "123"
@@ -113,7 +113,7 @@
         request = call.call_args[0][1]
 
         assert request.resolver_match.kwargs.get("id") == test_id
-=======
+
 headered_client = TestClient(router, headers={"A": "a", "B": "b"})
 
 
@@ -147,5 +147,4 @@
 
 def test_headered_client_request_with_overwritten_and_additional_cookies():
     r = cookied_client.get("/test-cookies", COOKIES={"A": "na", "C": "nc"})
-    assert r.json() == {"A": "na", "B": "b", "C": "nc"}
->>>>>>> 68b0262f
+    assert r.json() == {"A": "na", "B": "b", "C": "nc"}