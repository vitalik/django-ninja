from typing import Optional

import pytest
from django.core.exceptions import ImproperlyConfigured
from django.db.models import Q, QuerySet
<<<<<<< HEAD
from pydantic import Field
from typing_extensions import Annotated

from ninja import FilterLookup, FilterSchema
=======

from ninja import FilterField, FilterSchema
>>>>>>> dd41a423


class FakeQS(QuerySet):
    def __init__(self, **kwargs):
        super().__init__(**kwargs)
        self.filtered = False

    def filter(self, *args, **kwargs):
        self.filtered = True
        return self


def test_simple_config():
    """Test basic field filtering without q parameter."""

    class DummyFilterSchema(FilterSchema):
        name: Optional[str] = None

    filter_instance = DummyFilterSchema(name="foobar")
    q = filter_instance.get_filter_expression()
    assert q == Q(name="foobar")


def test_annotated_without_filter_lookup():
    """Test Annotated field without FilterLookup instance falls back to default behavior."""

    class DummyFilterSchema(FilterSchema):
        name: Annotated[Optional[str], "some_annotation"] = None

    filter_instance = DummyFilterSchema(name="foobar")
    q = filter_instance.get_filter_expression()
    assert q == Q(name="foobar")


def test_improperly_configured_deprecated():
    """Test ImproperlyConfigured error when q is not a string or list of strings (deprecated Field approach)."""

    class DummyFilterSchema(FilterSchema):
        popular: Optional[str] = FilterField(None, q=Q(view_count__gt=1000))

    filter_instance = DummyFilterSchema()
    with pytest.raises(ImproperlyConfigured):
        filter_instance.get_filter_expression()


def test_improperly_configured_annotated():
    """Test ImproperlyConfigured error when q is not a string or list of strings (FilterLookup annotation)."""

    class DummyFilterSchema(FilterSchema):
        popular: Annotated[Optional[str], FilterLookup(Q(view_count__gt=1000))] = None

    filter_instance = DummyFilterSchema()
    with pytest.raises(ImproperlyConfigured):
        filter_instance.get_filter_expression()


def test_empty_q_when_none_ignored_deprecated():
    """Test empty Q expression when None values are ignored (deprecated Field approach)."""

    class DummyFilterSchema(FilterSchema):
        name: Optional[str] = FilterField(None, q="name__icontains")
        tag: Optional[str] = FilterField(None, q="tag")

    filter_instance = DummyFilterSchema()
    q = filter_instance.get_filter_expression()
    assert q == Q()


def test_empty_q_when_none_ignored_annotated():
    """Test empty Q expression when None values are ignored (FilterLookup annotation)."""

    class DummyFilterSchema(FilterSchema):
        name: Annotated[Optional[str], FilterLookup("name__icontains")] = None
        tag: Annotated[Optional[str], FilterLookup("tag")] = None

    filter_instance = DummyFilterSchema()
    q = filter_instance.get_filter_expression()
    assert q == Q()


@pytest.mark.parametrize("implicit_field_name", [False, True])
def test_q_expressions2_deprecated(implicit_field_name):
    """Test implicit vs explicit field names in q expressions (deprecated Field approach)."""
    if implicit_field_name:
        q = "__icontains"
    else:
        q = "name__icontains"

    class DummyFilterSchema(FilterSchema):
        name: Optional[str] = FilterField(None, q=q)
        tag: Optional[str] = FilterField(None, q="tag")

    filter_instance = DummyFilterSchema(name="John", tag=None)
    q = filter_instance.get_filter_expression()
    assert q == Q(name__icontains="John")


@pytest.mark.parametrize("implicit_field_name", [False, True])
def test_q_expressions2_annotated(implicit_field_name):
    """Test implicit vs explicit field names in q expressions (FilterLookup annotation)."""
    if implicit_field_name:
        q = "__icontains"
    else:
        q = "name__icontains"

    class DummyFilterSchema(FilterSchema):
        name: Annotated[Optional[str], FilterLookup(q)] = None
        tag: Annotated[Optional[str], FilterLookup("tag")] = None

    filter_instance = DummyFilterSchema(name="John", tag=None)
    q = filter_instance.get_filter_expression()
    assert q == Q(name__icontains="John")


def test_q_expressions3_deprecated():
    """Test multiple fields with different q expressions (deprecated Field approach)."""

    class DummyFilterSchema(FilterSchema):
        name: Optional[str] = FilterField(None, q="name__icontains")
        tag: Optional[str] = FilterField(None, q="tag")

    filter_instance = DummyFilterSchema(name="John", tag="active")
    q = filter_instance.get_filter_expression()
    assert q == Q(name__icontains="John") & Q(tag="active")


def test_q_expressions3_annotated():
    """Test multiple fields with different q expressions (FilterLookup annotation)."""

    class DummyFilterSchema(FilterSchema):
        name: Annotated[Optional[str], FilterLookup("name__icontains")] = None
        tag: Annotated[Optional[str], FilterLookup("tag")] = None

    filter_instance = DummyFilterSchema(name="John", tag="active")
    q = filter_instance.get_filter_expression()
    assert q == Q(name__icontains="John") & Q(tag="active")


@pytest.mark.parametrize("implicit_field_name", [False, True])
def test_q_is_a_list_deprecated(implicit_field_name):
    """Test q as list of lookups with OR connector (deprecated Field approach)."""
    if implicit_field_name:
        q__name = "__icontains"
    else:
        q__name = "name__icontains"

    class DummyFilterSchema(FilterSchema):
        name: Optional[str] = FilterField(
            None, q=[q__name, "user__username__icontains"]
        )
        tag: Optional[str] = FilterField(None, q="tag")

    filter_instance = DummyFilterSchema(name="foo", tag="bar")
    q = filter_instance.get_filter_expression()
    assert q == (Q(name__icontains="foo") | Q(user__username__icontains="foo")) & Q(
        tag="bar"
    )


@pytest.mark.parametrize("implicit_field_name", [False, True])
def test_q_is_a_list_annotated(implicit_field_name):
    """Test q as list of lookups with OR connector (FilterLookup annotation)."""
    if implicit_field_name:
        q__name = "__icontains"
    else:
        q__name = "name__icontains"

    class DummyFilterSchema(FilterSchema):
        name: Annotated[
            Optional[str], FilterLookup([q__name, "user__username__icontains"])
        ] = None
        tag: Annotated[Optional[str], FilterLookup("tag")] = None

    filter_instance = DummyFilterSchema(name="foo", tag="bar")
    q = filter_instance.get_filter_expression()
    assert q == (Q(name__icontains="foo") | Q(user__username__icontains="foo")) & Q(
        tag="bar"
    )


def test_field_level_expression_connector_deprecated():
    """Test field-level expression connector (deprecated Field approach)."""

    class DummyFilterSchema(FilterSchema):
        name: Optional[str] = FilterField(
            None,
            q=["name__icontains", "user__username__icontains"],
            expression_connector="AND",
        )
        tag: Optional[str] = FilterField(None, q="tag")

    filter_instance = DummyFilterSchema(name="foo", tag="bar")
    q = filter_instance.get_filter_expression()
    assert q == Q(name__icontains="foo") & Q(user__username__icontains="foo") & Q(
        tag="bar"
    )


def test_field_level_expression_connector_annotated():
    """Test field-level expression connector (FilterLookup annotation)."""

    class DummyFilterSchema(FilterSchema):
        name: Annotated[
            Optional[str],
            FilterLookup(
                ["name__icontains", "user__username__icontains"],
                expression_connector="AND",
            ),
        ] = None
        tag: Annotated[Optional[str], FilterLookup("tag")] = None

    filter_instance = DummyFilterSchema(name="foo", tag="bar")
    q = filter_instance.get_filter_expression()
    assert q == Q(name__icontains="foo") & Q(user__username__icontains="foo") & Q(
        tag="bar"
    )


def test_class_level_expression_connector_deprecated():
    """Test class-level expression connector (deprecated Field approach)."""

    class DummyFilterSchema(FilterSchema):
        tag1: Optional[str] = FilterField(None, q="tag1")
        tag2: Optional[str] = FilterField(None, q="tag2")

        class Meta(FilterSchema.Meta):
            expression_connector = "OR"

    filter_instance = DummyFilterSchema(tag1="foo", tag2="bar")
    q = filter_instance.get_filter_expression()
    assert q == Q(tag1="foo") | Q(tag2="bar")


def test_class_level_expression_connector_annotated():
    """Test class-level expression connector (FilterLookup annotation)."""

    class DummyFilterSchema(FilterSchema):
        tag1: Annotated[Optional[str], FilterLookup("tag1")] = None
        tag2: Annotated[Optional[str], FilterLookup("tag2")] = None

        class Config:
            expression_connector = "OR"

    filter_instance = DummyFilterSchema(tag1="foo", tag2="bar")
    q = filter_instance.get_filter_expression()
    assert q == Q(tag1="foo") | Q(tag2="bar")


def test_class_level_and_field_level_expression_connector_deprecated():
    """Test both class-level and field-level expression connectors (deprecated Field approach)."""

    class DummyFilterSchema(FilterSchema):
        name: Optional[str] = FilterField(
            None,
            q=["name__icontains", "user__username__icontains"],
            expression_connector="AND",
        )
        tag: Optional[str] = FilterField(None, q="tag")

        class Meta(FilterSchema.Meta):
            expression_connector = "OR"

    filter_instance = DummyFilterSchema(name="foo", tag="bar")
    q = filter_instance.get_filter_expression()
    assert q == Q(name__icontains="foo") & Q(user__username__icontains="foo") | Q(
        tag="bar"
    )


def test_class_level_and_field_level_expression_connector_annotated():
    """Test both class-level and field-level expression connectors (FilterLookup annotation)."""

    class DummyFilterSchema(FilterSchema):
        name: Annotated[
            Optional[str],
            FilterLookup(
                ["name__icontains", "user__username__icontains"],
                expression_connector="AND",
            ),
        ] = None
        tag: Annotated[Optional[str], FilterLookup("tag")] = None

        class Config:
            expression_connector = "OR"

    filter_instance = DummyFilterSchema(name="foo", tag="bar")
    q = filter_instance.get_filter_expression()
    assert q == Q(name__icontains="foo") & Q(user__username__icontains="foo") | Q(
        tag="bar"
    )


def test_ignore_none_deprecated():
    """Test field-level ignore_none setting (deprecated Field approach)."""

    class DummyFilterSchema(FilterSchema):
        tag: Optional[str] = FilterField(None, q="tag", ignore_none=False)

    filter_instance = DummyFilterSchema()
    q = filter_instance.get_filter_expression()
    assert q == Q(tag=None)


def test_ignore_none_annotated():
    """Test field-level ignore_none setting (FilterLookup annotation)."""

    class DummyFilterSchema(FilterSchema):
        tag: Annotated[Optional[str], FilterLookup("tag", ignore_none=False)] = None

    filter_instance = DummyFilterSchema()
    q = filter_instance.get_filter_expression()
    assert q == Q(tag=None)


def test_ignore_none_class_level_deprecated():
    """Test class-level ignore_none setting (deprecated Field approach)."""

    class DummyFilterSchema(FilterSchema):
        tag1: Optional[str] = FilterField(None, q="tag1")
        tag2: Optional[str] = FilterField(None, q="tag2")

        class Meta(FilterSchema.Meta):
            ignore_none = False

    filter_instance = DummyFilterSchema()
    q = filter_instance.get_filter_expression()
    assert q == Q(tag1=None) & Q(tag2=None)


def test_ignore_none_class_level_annotated():
    """Test class-level ignore_none setting (FilterLookup annotation)."""

    class DummyFilterSchema(FilterSchema):
        tag1: Annotated[Optional[str], FilterLookup("tag1")] = None
        tag2: Annotated[Optional[str], FilterLookup("tag2")] = None

        class Config:
            ignore_none = False

    filter_instance = DummyFilterSchema()
    q = filter_instance.get_filter_expression()
    assert q == Q(tag1=None) & Q(tag2=None)


def test_field_level_custom_expression():
    """Test custom filter_* methods override field configuration."""

    class DummyFilterSchema(FilterSchema):
        name: Optional[str] = None
        popular: Optional[bool] = None

        def filter_popular(self, value):
            return Q(downloads__gt=100) | Q(view_count__gt=1000) if value else Q()

    filter_instance = DummyFilterSchema(name="foo", popular=True)
    q = filter_instance.get_filter_expression()
    assert q == Q(name="foo") & (Q(downloads__gt=100) | Q(view_count__gt=1000))

    filter_instance = DummyFilterSchema(name="foo")
    q = filter_instance.get_filter_expression()
    assert q == Q(name="foo")

    filter_instance = DummyFilterSchema()
    q = filter_instance.get_filter_expression()
    assert q == Q()


def test_class_level_custom_expression():
    """Test custom_expression method overrides all field configuration."""

    class DummyFilterSchema(FilterSchema):
<<<<<<< HEAD
        adult: Annotated[Optional[bool], FilterLookup("this_will_be_ignored")] = None
=======
        adult: Optional[bool] = FilterField(None, q="this_will_be_ignored")
>>>>>>> dd41a423

        def custom_expression(self) -> Q:
            return Q(age__gte=18) if self.adult is True else Q()

    filter_instance = DummyFilterSchema(adult=True)
    q = filter_instance.get_filter_expression()
    assert q == Q(age__gte=18)


def test_filter_called():
    """Test filter() method applies expression to queryset (FilterLookup annotation)."""

    class DummyFilterSchema(FilterSchema):
<<<<<<< HEAD
        name: Annotated[Optional[str], FilterLookup("name")] = None
=======
        name: Optional[str] = FilterField(None, q="name")
>>>>>>> dd41a423

    filter_instance = DummyFilterSchema(name="foobar")
    queryset = FakeQS()
    queryset = filter_instance.filter(queryset)
    assert queryset.filtered


<<<<<<< HEAD
def test_multiple_filter_lookup_instances_error():
    """Test that multiple FilterLookup instances in a single annotation raises ImproperlyConfigured."""

    class DummyFilterSchema(FilterSchema):
        name: Annotated[
            Optional[str], FilterLookup("name__icontains"), FilterLookup("name__exact")
        ] = None

    filter_instance = DummyFilterSchema(name="test")
    with pytest.raises(ImproperlyConfigured):
        filter_instance.get_filter_expression()
=======
def test_filter_field_with_non_dict_json_schema_extra():
    """Test FilterField when json_schema_extra is not a dict"""
    # This tests the branch where json_schema_extra is not a dict
    field = FilterField(
        None,
        q="name__icontains",
        ignore_none=False,
        expression_connector="AND",
        json_schema_extra="not_a_dict",  # This is not a dict
    )
    # The field should still be created, but filter params won't be added to json_schema_extra
    assert field.json_schema_extra == "not_a_dict"


def test_filter_field_with_callable_json_schema_extra():
    """Test FilterField when json_schema_extra is a callable"""

    def custom_schema():
        return {"custom": "value"}

    field = FilterField(None, q="name__icontains", json_schema_extra=custom_schema)
    # The callable should be preserved
    assert callable(field.json_schema_extra)


def test_filter_field_partial_params():
    """Test FilterField with only some parameters set"""
    # Test with only ignore_none set (q is None)
    field1 = FilterField(None, ignore_none=False)
    assert field1.json_schema_extra == {"ignore_none": False}

    # Test with only expression_connector set
    field2 = FilterField(None, expression_connector="AND")
    assert field2.json_schema_extra == {"expression_connector": "AND"}

    # Test with no filter params at all
    field3 = FilterField(None)
    assert field3.json_schema_extra == {}


def test_pydantic_field_with_extra_warns():
    """Test that using pydantic Field with 'extra' attribute shows deprecation warning"""
    import warnings
    from unittest.mock import Mock

    from pydantic.fields import FieldInfo

    class DummyFilterSchema(FilterSchema):
        name: Optional[str] = None

    # Create a mock field with the 'extra' attribute to simulate old pydantic behavior
    mock_field = Mock(spec=FieldInfo)
    mock_field.json_schema_extra = None
    mock_field.extra = {"q": "name__icontains"}  # Simulate old-style extra kwargs

    filter_instance = DummyFilterSchema()

    with warnings.catch_warnings(record=True) as w:
        warnings.simplefilter("always")
        # Call the method that checks for deprecated usage
        filter_instance._resolve_field_expression("name", "test", mock_field)

        # Check that a deprecation warning was issued
        assert len(w) == 1
        assert issubclass(w[0].category, DeprecationWarning)
        assert "deprecated" in str(w[0].message).lower()
        assert "FilterField" in str(w[0].message)
>>>>>>> dd41a423
<|MERGE_RESOLUTION|>--- conflicted
+++ resolved
@@ -3,15 +3,10 @@
 import pytest
 from django.core.exceptions import ImproperlyConfigured
 from django.db.models import Q, QuerySet
-<<<<<<< HEAD
 from pydantic import Field
 from typing_extensions import Annotated
 
-from ninja import FilterLookup, FilterSchema
-=======
-
-from ninja import FilterField, FilterSchema
->>>>>>> dd41a423
+from ninja import FilterConfigDict, FilterLookup, FilterSchema
 
 
 class FakeQS(QuerySet):
@@ -50,7 +45,7 @@
     """Test ImproperlyConfigured error when q is not a string or list of strings (deprecated Field approach)."""
 
     class DummyFilterSchema(FilterSchema):
-        popular: Optional[str] = FilterField(None, q=Q(view_count__gt=1000))
+        popular: Optional[str] = Field(None, q=Q(view_count__gt=1000))
 
     filter_instance = DummyFilterSchema()
     with pytest.raises(ImproperlyConfigured):
@@ -72,8 +67,8 @@
     """Test empty Q expression when None values are ignored (deprecated Field approach)."""
 
     class DummyFilterSchema(FilterSchema):
-        name: Optional[str] = FilterField(None, q="name__icontains")
-        tag: Optional[str] = FilterField(None, q="tag")
+        name: Optional[str] = Field(None, q="name__icontains")
+        tag: Optional[str] = Field(None, q="tag")
 
     filter_instance = DummyFilterSchema()
     q = filter_instance.get_filter_expression()
@@ -101,8 +96,8 @@
         q = "name__icontains"
 
     class DummyFilterSchema(FilterSchema):
-        name: Optional[str] = FilterField(None, q=q)
-        tag: Optional[str] = FilterField(None, q="tag")
+        name: Optional[str] = Field(None, q=q)
+        tag: Optional[str] = Field(None, q="tag")
 
     filter_instance = DummyFilterSchema(name="John", tag=None)
     q = filter_instance.get_filter_expression()
@@ -130,8 +125,8 @@
     """Test multiple fields with different q expressions (deprecated Field approach)."""
 
     class DummyFilterSchema(FilterSchema):
-        name: Optional[str] = FilterField(None, q="name__icontains")
-        tag: Optional[str] = FilterField(None, q="tag")
+        name: Optional[str] = Field(None, q="name__icontains")
+        tag: Optional[str] = Field(None, q="tag")
 
     filter_instance = DummyFilterSchema(name="John", tag="active")
     q = filter_instance.get_filter_expression()
@@ -159,10 +154,8 @@
         q__name = "name__icontains"
 
     class DummyFilterSchema(FilterSchema):
-        name: Optional[str] = FilterField(
-            None, q=[q__name, "user__username__icontains"]
-        )
-        tag: Optional[str] = FilterField(None, q="tag")
+        name: Optional[str] = Field(None, q=[q__name, "user__username__icontains"])
+        tag: Optional[str] = Field(None, q="tag")
 
     filter_instance = DummyFilterSchema(name="foo", tag="bar")
     q = filter_instance.get_filter_expression()
@@ -196,12 +189,11 @@
     """Test field-level expression connector (deprecated Field approach)."""
 
     class DummyFilterSchema(FilterSchema):
-        name: Optional[str] = FilterField(
-            None,
+        name: Optional[str] = Field(
             q=["name__icontains", "user__username__icontains"],
             expression_connector="AND",
         )
-        tag: Optional[str] = FilterField(None, q="tag")
+        tag: Optional[str] = Field(None, q="tag")
 
     filter_instance = DummyFilterSchema(name="foo", tag="bar")
     q = filter_instance.get_filter_expression()
@@ -234,11 +226,10 @@
     """Test class-level expression connector (deprecated Field approach)."""
 
     class DummyFilterSchema(FilterSchema):
-        tag1: Optional[str] = FilterField(None, q="tag1")
-        tag2: Optional[str] = FilterField(None, q="tag2")
-
-        class Meta(FilterSchema.Meta):
-            expression_connector = "OR"
+        tag1: Optional[str] = Field(None, q="tag1")
+        tag2: Optional[str] = Field(None, q="tag2")
+
+        model_config = FilterConfigDict(expression_connector="OR")
 
     filter_instance = DummyFilterSchema(tag1="foo", tag2="bar")
     q = filter_instance.get_filter_expression()
@@ -252,8 +243,7 @@
         tag1: Annotated[Optional[str], FilterLookup("tag1")] = None
         tag2: Annotated[Optional[str], FilterLookup("tag2")] = None
 
-        class Config:
-            expression_connector = "OR"
+        model_config = FilterConfigDict(expression_connector="OR")
 
     filter_instance = DummyFilterSchema(tag1="foo", tag2="bar")
     q = filter_instance.get_filter_expression()
@@ -264,15 +254,13 @@
     """Test both class-level and field-level expression connectors (deprecated Field approach)."""
 
     class DummyFilterSchema(FilterSchema):
-        name: Optional[str] = FilterField(
-            None,
+        name: Optional[str] = Field(
             q=["name__icontains", "user__username__icontains"],
             expression_connector="AND",
         )
-        tag: Optional[str] = FilterField(None, q="tag")
-
-        class Meta(FilterSchema.Meta):
-            expression_connector = "OR"
+        tag: Optional[str] = Field(None, q="tag")
+
+        model_config = FilterConfigDict(expression_connector="OR")
 
     filter_instance = DummyFilterSchema(name="foo", tag="bar")
     q = filter_instance.get_filter_expression()
@@ -294,8 +282,7 @@
         ] = None
         tag: Annotated[Optional[str], FilterLookup("tag")] = None
 
-        class Config:
-            expression_connector = "OR"
+        model_config = FilterConfigDict(expression_connector="OR")
 
     filter_instance = DummyFilterSchema(name="foo", tag="bar")
     q = filter_instance.get_filter_expression()
@@ -308,7 +295,7 @@
     """Test field-level ignore_none setting (deprecated Field approach)."""
 
     class DummyFilterSchema(FilterSchema):
-        tag: Optional[str] = FilterField(None, q="tag", ignore_none=False)
+        tag: Optional[str] = Field(None, q="tag", ignore_none=False)
 
     filter_instance = DummyFilterSchema()
     q = filter_instance.get_filter_expression()
@@ -330,11 +317,10 @@
     """Test class-level ignore_none setting (deprecated Field approach)."""
 
     class DummyFilterSchema(FilterSchema):
-        tag1: Optional[str] = FilterField(None, q="tag1")
-        tag2: Optional[str] = FilterField(None, q="tag2")
-
-        class Meta(FilterSchema.Meta):
-            ignore_none = False
+        tag1: Optional[str] = Field(None, q="tag1")
+        tag2: Optional[str] = Field(None, q="tag2")
+
+        model_config = FilterConfigDict(ignore_none=False)
 
     filter_instance = DummyFilterSchema()
     q = filter_instance.get_filter_expression()
@@ -348,8 +334,7 @@
         tag1: Annotated[Optional[str], FilterLookup("tag1")] = None
         tag2: Annotated[Optional[str], FilterLookup("tag2")] = None
 
-        class Config:
-            ignore_none = False
+        model_config = FilterConfigDict(ignore_none=False)
 
     filter_instance = DummyFilterSchema()
     q = filter_instance.get_filter_expression()
@@ -383,11 +368,7 @@
     """Test custom_expression method overrides all field configuration."""
 
     class DummyFilterSchema(FilterSchema):
-<<<<<<< HEAD
         adult: Annotated[Optional[bool], FilterLookup("this_will_be_ignored")] = None
-=======
-        adult: Optional[bool] = FilterField(None, q="this_will_be_ignored")
->>>>>>> dd41a423
 
         def custom_expression(self) -> Q:
             return Q(age__gte=18) if self.adult is True else Q()
@@ -401,11 +382,7 @@
     """Test filter() method applies expression to queryset (FilterLookup annotation)."""
 
     class DummyFilterSchema(FilterSchema):
-<<<<<<< HEAD
         name: Annotated[Optional[str], FilterLookup("name")] = None
-=======
-        name: Optional[str] = FilterField(None, q="name")
->>>>>>> dd41a423
 
     filter_instance = DummyFilterSchema(name="foobar")
     queryset = FakeQS()
@@ -413,7 +390,6 @@
     assert queryset.filtered
 
 
-<<<<<<< HEAD
 def test_multiple_filter_lookup_instances_error():
     """Test that multiple FilterLookup instances in a single annotation raises ImproperlyConfigured."""
 
@@ -424,73 +400,4 @@
 
     filter_instance = DummyFilterSchema(name="test")
     with pytest.raises(ImproperlyConfigured):
-        filter_instance.get_filter_expression()
-=======
-def test_filter_field_with_non_dict_json_schema_extra():
-    """Test FilterField when json_schema_extra is not a dict"""
-    # This tests the branch where json_schema_extra is not a dict
-    field = FilterField(
-        None,
-        q="name__icontains",
-        ignore_none=False,
-        expression_connector="AND",
-        json_schema_extra="not_a_dict",  # This is not a dict
-    )
-    # The field should still be created, but filter params won't be added to json_schema_extra
-    assert field.json_schema_extra == "not_a_dict"
-
-
-def test_filter_field_with_callable_json_schema_extra():
-    """Test FilterField when json_schema_extra is a callable"""
-
-    def custom_schema():
-        return {"custom": "value"}
-
-    field = FilterField(None, q="name__icontains", json_schema_extra=custom_schema)
-    # The callable should be preserved
-    assert callable(field.json_schema_extra)
-
-
-def test_filter_field_partial_params():
-    """Test FilterField with only some parameters set"""
-    # Test with only ignore_none set (q is None)
-    field1 = FilterField(None, ignore_none=False)
-    assert field1.json_schema_extra == {"ignore_none": False}
-
-    # Test with only expression_connector set
-    field2 = FilterField(None, expression_connector="AND")
-    assert field2.json_schema_extra == {"expression_connector": "AND"}
-
-    # Test with no filter params at all
-    field3 = FilterField(None)
-    assert field3.json_schema_extra == {}
-
-
-def test_pydantic_field_with_extra_warns():
-    """Test that using pydantic Field with 'extra' attribute shows deprecation warning"""
-    import warnings
-    from unittest.mock import Mock
-
-    from pydantic.fields import FieldInfo
-
-    class DummyFilterSchema(FilterSchema):
-        name: Optional[str] = None
-
-    # Create a mock field with the 'extra' attribute to simulate old pydantic behavior
-    mock_field = Mock(spec=FieldInfo)
-    mock_field.json_schema_extra = None
-    mock_field.extra = {"q": "name__icontains"}  # Simulate old-style extra kwargs
-
-    filter_instance = DummyFilterSchema()
-
-    with warnings.catch_warnings(record=True) as w:
-        warnings.simplefilter("always")
-        # Call the method that checks for deprecated usage
-        filter_instance._resolve_field_expression("name", "test", mock_field)
-
-        # Check that a deprecation warning was issued
-        assert len(w) == 1
-        assert issubclass(w[0].category, DeprecationWarning)
-        assert "deprecated" in str(w[0].message).lower()
-        assert "FilterField" in str(w[0].message)
->>>>>>> dd41a423
+        filter_instance.get_filter_expression()