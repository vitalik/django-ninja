--- conflicted
+++ resolved
@@ -1,9 +1,5 @@
 [mypy]
-<<<<<<< HEAD
-python_version = 3.7
-=======
 python_version = 3.8
->>>>>>> c482b071
 
 show_column_numbers = True
 show_error_codes = True
