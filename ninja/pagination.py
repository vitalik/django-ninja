import inspect
from abc import ABC, abstractmethod
from base64 import b64decode, b64encode
from dataclasses import dataclass
from functools import partial, wraps
from typing import Any, Callable, List, Optional, Tuple, Type
from urllib import parse

from django.db.models import QuerySet
from django.http import HttpRequest
from django.utils.module_loading import import_string
<<<<<<< HEAD
from django.utils.translation import gettext as _
from pydantic import field_validator
=======
from typing_extensions import get_args as get_collection_args
>>>>>>> c482b071

from ninja import Field, Query, Router, Schema
from ninja.conf import settings
from ninja.constants import NOT_SET
from ninja.errors import ConfigError
from ninja.operation import Operation
from ninja.signature.details import is_collection_type
from ninja.utils import contribute_operation_args, contribute_operation_callback


class PaginationBase(ABC):
    class Input(Schema):
        pass

    InputSource = Query(...)

    class Output(Schema):
        items: List[Any]
        count: int

    items_attribute: str = "items"

    def __init__(self, *, pass_parameter: Optional[str] = None, **kwargs: Any) -> None:
        self.pass_parameter = pass_parameter

    @abstractmethod
    def paginate_queryset(
        self,
        queryset: QuerySet,
        pagination: Any,
        **params: Any,
    ) -> Any:
        pass  # pragma: no cover

    def _items_count(self, queryset: QuerySet) -> int:
        """
        Since lists are mainly compatible with QuerySets and can be passed to paginator.
        We will first to try to use .count - and if not there will use a len
        """
        try:
            # forcing to find queryset.count instead of list.count:
            return queryset.all().count()
        except AttributeError:
            return len(queryset)


class LimitOffsetPagination(PaginationBase):
    class Input(Schema):
        limit: int = Field(settings.PAGINATION_PER_PAGE, ge=1)
        offset: int = Field(0, ge=0)

    def paginate_queryset(
        self,
        queryset: QuerySet,
        pagination: Input,
        **params: Any,
    ) -> Any:
        offset = pagination.offset
        limit: int = pagination.limit
        return {
            "items": queryset[offset : offset + limit],
            "count": self._items_count(queryset),
        }  # noqa: E203


class PageNumberPagination(PaginationBase):
    class Input(Schema):
        page: int = Field(1, ge=1)

    def __init__(
        self, page_size: int = settings.PAGINATION_PER_PAGE, **kwargs: Any
    ) -> None:
        self.page_size = page_size
        super().__init__(**kwargs)

    def paginate_queryset(
        self,
        queryset: QuerySet,
        pagination: Input,
        **params: Any,
    ) -> Any:
        offset = (pagination.page - 1) * self.page_size
        return {
            "items": queryset[offset : offset + self.page_size],
            "count": self._items_count(queryset),
        }  # noqa: E203


def paginate(func_or_pgn_class: Any = NOT_SET, **paginator_params: Any) -> Callable:
    """
    @api.get(...
    @paginate
    def my_view(request):

    or

    @api.get(...
    @paginate(PageNumberPagination)
    def my_view(request):

    """

    isfunction = inspect.isfunction(func_or_pgn_class)
    isnotset = func_or_pgn_class == NOT_SET

    pagination_class: Type[PaginationBase] = import_string(settings.PAGINATION_CLASS)

    if isfunction:
        return _inject_pagination(func_or_pgn_class, pagination_class)

    if not isnotset:
        pagination_class = func_or_pgn_class

    def wrapper(func: Callable) -> Any:
        return _inject_pagination(func, pagination_class, **paginator_params)

    return wrapper


def _inject_pagination(
    func: Callable,
    paginator_class: Type[PaginationBase],
    **paginator_params: Any,
) -> Callable:
    paginator: PaginationBase = paginator_class(**paginator_params)

    @wraps(func)
    def view_with_pagination(request: HttpRequest, **kwargs: Any) -> Any:
        pagination_params = kwargs.pop("ninja_pagination")
        if paginator.pass_parameter:
            kwargs[paginator.pass_parameter] = pagination_params

        items = func(request, **kwargs)

        result = paginator.paginate_queryset(
            items, pagination=pagination_params, request=request, **kwargs
        )
        if paginator.Output:  # type: ignore
            result[paginator.items_attribute] = list(result[paginator.items_attribute])
            # ^ forcing queryset evaluation #TODO: check why pydantic did not do it here
        return result

    contribute_operation_args(
        view_with_pagination,
        "ninja_pagination",
        paginator.Input,
        paginator.InputSource,
    )

    if paginator.Output:  # type: ignore
        contribute_operation_callback(
            view_with_pagination,
            partial(make_response_paginated, paginator),
        )

    return view_with_pagination


class RouterPaginated(Router):
    def __init__(self, *args: Any, **kwargs: Any) -> None:
        super().__init__(*args, **kwargs)
        self.pagination_class = import_string(settings.PAGINATION_CLASS)

    def add_api_operation(
        self, path: str, methods: List[str], view_func: Callable, **kwargs: Any
    ) -> None:
        response = kwargs["response"]
        if is_collection_type(response):
            view_func = _inject_pagination(view_func, self.pagination_class)
        return super().add_api_operation(path, methods, view_func, **kwargs)


def make_response_paginated(paginator: PaginationBase, op: Operation) -> None:
    """
    Takes operation response and changes it to the paginated response
    for example:
        response=List[Some]
    will be changed to:
        response=PagedSome
    where Paged some will be a subclass of paginator.Output:
        class PagedSome:
            items: List[Some]
            count: int
    """
    status_code, item_schema = _find_collection_response(op)

    # Switching schema to Output schema
    try:
        new_name = f"Paged{item_schema.__name__}"
    except AttributeError:
        new_name = f"Paged{str(item_schema).replace('.', '_')}"  # typing.Any case

    new_schema = type(
        new_name,
        (paginator.Output,),
        {
            "__annotations__": {paginator.items_attribute: List[item_schema]},  # type: ignore
        },
    )  # typing: ignore

    response = op._create_response_model(new_schema)

    # Changing response model to newly created one
    op.response_models[status_code] = response


def _find_collection_response(op: Operation) -> Tuple[int, Any]:
    """
    Walks through defined operation responses and finds the first
    that is of a collection type (e.g. List[SomeSchema])
    """
    for code, resp_model in op.response_models.items():
        if resp_model is None or resp_model is NOT_SET:
            continue

        model = resp_model.__annotations__["response"]
        if is_collection_type(model):
            item_schema = get_collection_args(model)[0]
            return code, item_schema

    raise ConfigError(
        f'"{op.view_func}" has no collection response (e.g. response=List[SomeSchema])'
    )


@dataclass
class Cursor:
    offset: int = 0
    reverse: bool = False
    position: Optional[str] = None


def _clamp(val: int, min_: int, max_: int) -> int:
    return max(min_, min(val, max_))


def _reverse_order(order: tuple) -> tuple:
    """
    Reverse the ordering specification for a Django ORM query.

    Given an order_by tuple such as `('-created', 'uuid')` reverse the
    ordering and return a new tuple, eg. `('created', '-uuid')`.
    """

    def invert(x: str) -> str:
        return x[1:] if x.startswith("-") else f"-{x}"

    return tuple(invert(item) for item in order)


def _replace_query_param(url: str, key: str, val: str) -> str:
    scheme, netloc, path, query, fragment = parse.urlsplit(url)
    query_dict = parse.parse_qs(query, keep_blank_values=True)
    query_dict[key] = [val]
    query = parse.urlencode(sorted(query_dict.items()), doseq=True)
    return parse.urlunsplit((scheme, netloc, path, query, fragment))


class CursorPagination(PaginationBase):
    class Input(Schema):
        limit: Optional[int] = Field(
            None, description=_("Number of results to return per page.")
        )
        cursor: Optional[str] = Field(
            None, description=_("The pagination cursor value."), validate_default=True
        )

        @field_validator("cursor")
        @classmethod
        def decode_cursor(cls, encoded_cursor: Optional[str]) -> Cursor:
            if encoded_cursor is None:
                return Cursor()

            try:
                querystring = b64decode(encoded_cursor).decode()
                tokens = parse.parse_qs(querystring, keep_blank_values=True)

                offset = int(tokens.get("o", ["0"])[0])
                offset = _clamp(offset, 0, CursorPagination._offset_cutoff)

                reverse = tokens.get("r", ["0"])[0]
                reverse = bool(int(reverse))

                position = tokens.get("p", [None])[0]
            except (TypeError, ValueError) as e:
                raise ValueError(_("Invalid cursor.")) from e

            return Cursor(offset=offset, reverse=reverse, position=position)

    class Output(Schema):
        results: List[Any] = Field(description=_("The page of objects."))
        count: int = Field(
            description=_("The total number of results across all pages.")
        )
        next: Optional[str] = Field(
            description=_("URL of next page of results if there is one.")
        )
        previous: Optional[str] = Field(
            description=_("URL of previous page of results if there is one.")
        )

    items_attribute = "results"
    default_ordering = ("-created",)
    max_page_size = 100
    _offset_cutoff = 100  # limit to protect against possibly malicious queries

    def paginate_queryset(
        self, queryset: QuerySet, pagination: Input, request: HttpRequest, **params
    ) -> dict:
        limit = _clamp(pagination.limit or self.max_page_size, 0, self.max_page_size)

        if not queryset.query.order_by:
            queryset = queryset.order_by(*self.default_ordering)

        order = queryset.query.order_by
        total_count = queryset.count()

        base_url = request.build_absolute_uri()
        cursor = pagination.cursor

        if cursor.reverse:
            queryset = queryset.order_by(*_reverse_order(order))

        if cursor.position is not None:
            is_reversed = order[0].startswith("-")
            order_attr = order[0].lstrip("-")

            if cursor.reverse != is_reversed:
                queryset = queryset.filter(**{f"{order_attr}__lt": cursor.position})
            else:
                queryset = queryset.filter(**{f"{order_attr}__gt": cursor.position})

        # If we have an offset cursor then offset the entire page by that amount.
        # We also always fetch an extra item in order to determine if there is a
        # page following on from this one.
        results = list(queryset[cursor.offset : cursor.offset + limit + 1])
        page = list(results[:limit])

        # Determine the position of the final item following the page.
        if len(results) > len(page):
            has_following_position = True
            following_position = self._get_position_from_instance(results[-1], order)
        else:
            has_following_position = False
            following_position = None

        if cursor.reverse:
            # If we have a reverse queryset, then the query ordering was in reverse
            # so we need to reverse the items again before returning them to the user.
            page = list(reversed(page))

            has_next = (cursor.position is not None) or (cursor.offset > 0)
            has_previous = has_following_position
            next_position = cursor.position if has_next else None
            previous_position = following_position if has_previous else None
        else:
            has_next = has_following_position
            has_previous = (cursor.position is not None) or (cursor.offset > 0)
            next_position = following_position if has_next else None
            previous_position = cursor.position if has_previous else None

        return {
            "results": page,
            "count": total_count,
            "next": self.next_link(
                base_url,
                page,
                cursor,
                order,
                has_previous,
                limit,
                next_position,
                previous_position,
            )
            if has_next
            else None,
            "previous": self.previous_link(
                base_url,
                page,
                cursor,
                order,
                has_next,
                limit,
                next_position,
                previous_position,
            )
            if has_previous
            else None,
        }

    def _encode_cursor(self, cursor: Cursor, base_url: str) -> str:
        tokens = {}
        if cursor.offset != 0:
            tokens["o"] = str(cursor.offset)
        if cursor.reverse:
            tokens["r"] = "1"
        if cursor.position is not None:
            tokens["p"] = cursor.position

        querystring = parse.urlencode(tokens, doseq=True)
        encoded = b64encode(querystring.encode()).decode()
        return _replace_query_param(base_url, "cursor", encoded)

    def next_link(
        self,
        base_url: str,
        page: list,
        cursor: Cursor,
        order: tuple,
        has_previous: bool,
        limit: int,
        next_position: str,
        previous_position: str,
    ) -> str:
        if page and cursor.reverse and cursor.offset:
            # If we're reversing direction and we have an offset cursor
            # then we cannot use the first position we find as a marker.
            compare = self._get_position_from_instance(page[-1], order)
        else:
            compare = next_position
        offset = 0

        has_item_with_unique_position = False
        for item in reversed(page):
            position = self._get_position_from_instance(item, order)
            if position != compare:
                # The item in this position and the item following it
                # have different positions. We can use this position as
                # our marker.
                has_item_with_unique_position = True
                break

            # The item in this position has the same position as the item
            # following it, we can't use it as a marker position, so increment
            # the offset and keep seeking to the previous item.
            compare = position
            offset += 1

        if page and not has_item_with_unique_position:
            # There were no unique positions in the page.
            if not has_previous:
                # We are on the first page.
                # Our cursor will have an offset equal to the page size,
                # but no position to filter against yet.
                offset = limit
                position = None
            elif cursor.reverse:
                # The change in direction will introduce a paging artifact,
                # where we end up skipping forward a few extra items.
                offset = 0
                position = previous_position
            else:
                # Use the position from the existing cursor and increment
                # it's offset by the page size.
                offset = cursor.offset + limit
                position = previous_position

        if not page:
            position = next_position

        next_cursor = Cursor(offset=offset, reverse=False, position=position)
        return self._encode_cursor(next_cursor, base_url)

    def previous_link(
        self,
        base_url: str,
        page: list,
        cursor: Cursor,
        order: tuple,
        has_next: bool,
        limit: int,
        next_position: str,
        previous_position: str,
    ):
        if page and not cursor.reverse and cursor.offset:
            # If we're reversing direction and we have an offset cursor
            # then we cannot use the first position we find as a marker.
            compare = self._get_position_from_instance(page[0], order)
        else:
            compare = previous_position
        offset = 0

        has_item_with_unique_position = False
        for item in page:
            position = self._get_position_from_instance(item, order)
            if position != compare:
                # The item in this position and the item following it
                # have different positions. We can use this position as
                # our marker.
                has_item_with_unique_position = True
                break

            # The item in this position has the same position as the item
            # following it, we can't use it as a marker position, so increment
            # the offset and keep seeking to the previous item.
            compare = position
            offset += 1

        if page and not has_item_with_unique_position:
            # There were no unique positions in the page.
            if not has_next:
                # We are on the final page.
                # Our cursor will have an offset equal to the page size,
                # but no position to filter against yet.
                offset = limit
                position = None
            elif cursor.reverse:
                # Use the position from the existing cursor and increment
                # it's offset by the page size.
                offset = cursor.offset + limit
                position = next_position
            else:
                # The change in direction will introduce a paging artifact,
                # where we end up skipping back a few extra items.
                offset = 0
                position = next_position

        if not page:
            position = previous_position

        cursor = Cursor(offset=offset, reverse=True, position=position)
        return self._encode_cursor(cursor, base_url)

    def _get_position_from_instance(self, instance, ordering) -> str:
        field_name = ordering[0].lstrip("-")
        if isinstance(instance, dict):
            attr = instance[field_name]
        else:
            attr = getattr(instance, field_name)
        return str(attr)<|MERGE_RESOLUTION|>--- conflicted
+++ resolved
@@ -9,12 +9,9 @@
 from django.db.models import QuerySet
 from django.http import HttpRequest
 from django.utils.module_loading import import_string
-<<<<<<< HEAD
 from django.utils.translation import gettext as _
 from pydantic import field_validator
-=======
 from typing_extensions import get_args as get_collection_args
->>>>>>> c482b071
 
 from ninja import Field, Query, Router, Schema
 from ninja.conf import settings
