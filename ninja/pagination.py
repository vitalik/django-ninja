import inspect
from abc import ABC, abstractmethod
from functools import partial, wraps
<<<<<<< HEAD
from typing import Any, AsyncGenerator, Callable, List, Optional, Tuple, Type, Union
=======
from math import inf
from typing import Any, Callable, List, Optional, Tuple, Type
>>>>>>> 3c0cc938

from django.db.models import QuerySet
from django.http import HttpRequest
from django.utils.module_loading import import_string
from typing_extensions import get_args as get_collection_args

from ninja import Field, Query, Router, Schema
from ninja.conf import settings
from ninja.constants import NOT_SET
from ninja.errors import ConfigError
from ninja.operation import Operation
from ninja.signature.details import is_collection_type
from ninja.utils import (
    contribute_operation_args,
    contribute_operation_callback,
    is_async_callable,
)


class PaginationBase(ABC):
    class Input(Schema):
        pass

    InputSource = Query(...)

    class Output(Schema):
        items: List[Any]
        count: int

    items_attribute: str = "items"

    def __init__(self, *, pass_parameter: Optional[str] = None, **kwargs: Any) -> None:
        self.pass_parameter = pass_parameter

    @abstractmethod
    def paginate_queryset(
        self,
        queryset: QuerySet,
        pagination: Any,
        **params: Any,
    ) -> Any:
        pass  # pragma: no cover

    def _items_count(self, queryset: QuerySet) -> int:
        """
        Since lists are mainly compatible with QuerySets and can be passed to paginator.
        We will first to try to use .count - and if not there will use a len
        """
        try:
            # forcing to find queryset.count instead of list.count:
            return queryset.all().count()
        except AttributeError:
            return len(queryset)


class AsyncPaginationBase(PaginationBase):
    @abstractmethod
    async def apaginate_queryset(
        self,
        queryset: QuerySet,
        pagination: Any,
        **params: Any,
    ) -> Any:
        pass  # pragma: no cover

    async def _aitems_count(self, queryset: QuerySet) -> int:
        try:
            return await queryset.all().acount()
        except AttributeError:
            return len(queryset)


class LimitOffsetPagination(AsyncPaginationBase):
    class Input(Schema):
        limit: int = Field(
            settings.PAGINATION_PER_PAGE,
            ge=1,
            le=settings.PAGINATION_MAX_LIMIT
            if settings.PAGINATION_MAX_LIMIT != inf
            else None,
        )
        offset: int = Field(0, ge=0)

    def paginate_queryset(
        self,
        queryset: QuerySet,
        pagination: Input,
        **params: Any,
    ) -> Any:
        offset = pagination.offset
        limit: int = min(pagination.limit, settings.PAGINATION_MAX_LIMIT)
        return {
            "items": queryset[offset : offset + limit],
            "count": self._items_count(queryset),
        }  # noqa: E203

    async def apaginate_queryset(
        self,
        queryset: QuerySet,
        pagination: Input,
        **params: Any,
    ) -> Any:
        offset = pagination.offset
        limit: int = min(pagination.limit, settings.PAGINATION_MAX_LIMIT)
        return {
            "items": queryset[offset : offset + limit],
            "count": await self._aitems_count(queryset),
        }  # noqa: E203


class PageNumberPagination(AsyncPaginationBase):
    class Input(Schema):
        page: int = Field(1, ge=1)

    def __init__(
        self, page_size: int = settings.PAGINATION_PER_PAGE, **kwargs: Any
    ) -> None:
        self.page_size = page_size
        super().__init__(**kwargs)

    def paginate_queryset(
        self,
        queryset: QuerySet,
        pagination: Input,
        **params: Any,
    ) -> Any:
        offset = (pagination.page - 1) * self.page_size
        return {
            "items": queryset[offset : offset + self.page_size],
            "count": self._items_count(queryset),
        }  # noqa: E203

    async def apaginate_queryset(
        self,
        queryset: QuerySet,
        pagination: Input,
        **params: Any,
    ) -> Any:
        offset = (pagination.page - 1) * self.page_size
        return {
            "items": queryset[offset : offset + self.page_size],
            "count": await self._aitems_count(queryset),
        }  # noqa: E203


def paginate(func_or_pgn_class: Any = NOT_SET, **paginator_params: Any) -> Callable:
    """
    @api.get(...
    @paginate
    def my_view(request):

    or

    @api.get(...
    @paginate(PageNumberPagination)
    def my_view(request):

    """

    isfunction = inspect.isfunction(func_or_pgn_class)
    isnotset = func_or_pgn_class == NOT_SET

    pagination_class: Type[Union[PaginationBase, AsyncPaginationBase]] = import_string(
        settings.PAGINATION_CLASS
    )

    if isfunction:
        return _inject_pagination(func_or_pgn_class, pagination_class)

    if not isnotset:
        pagination_class = func_or_pgn_class

    def wrapper(func: Callable) -> Any:
        return _inject_pagination(func, pagination_class, **paginator_params)

    return wrapper


def _inject_pagination(
    func: Callable,
    paginator_class: Type[Union[PaginationBase, AsyncPaginationBase]],
    **paginator_params: Any,
) -> Callable:
    paginator = paginator_class(**paginator_params)
    if is_async_callable(func):
        if not hasattr(paginator, "apaginate_queryset"):
            raise ConfigError("Pagination class not configured for async requests")

        @wraps(func)
        async def view_with_pagination(request: HttpRequest, **kwargs: Any) -> Any:
            pagination_params = kwargs.pop("ninja_pagination")
            if paginator.pass_parameter:
                kwargs[paginator.pass_parameter] = pagination_params

            items = await func(request, **kwargs)

            result = await paginator.apaginate_queryset(
                items, pagination=pagination_params, request=request, **kwargs
            )

            async def evaluate(results: Union[List, QuerySet]) -> AsyncGenerator:
                for result in results:
                    yield result

            if paginator.Output:  # type: ignore
                result[paginator.items_attribute] = [
                    result
                    async for result in evaluate(result[paginator.items_attribute])
                ]
            return result
    else:

        @wraps(func)
        def view_with_pagination(request: HttpRequest, **kwargs: Any) -> Any:
            pagination_params = kwargs.pop("ninja_pagination")
            if paginator.pass_parameter:
                kwargs[paginator.pass_parameter] = pagination_params

            items = func(request, **kwargs)

            result = paginator.paginate_queryset(
                items, pagination=pagination_params, request=request, **kwargs
            )
            if paginator.Output:  # type: ignore
                result[paginator.items_attribute] = list(
                    result[paginator.items_attribute]
                )
                # ^ forcing queryset evaluation #TODO: check why pydantic did not do it here
            return result

    contribute_operation_args(
        view_with_pagination,
        "ninja_pagination",
        paginator.Input,
        paginator.InputSource,
    )

    if paginator.Output:  # type: ignore
        contribute_operation_callback(
            view_with_pagination,
            partial(make_response_paginated, paginator),
        )

    return view_with_pagination


class RouterPaginated(Router):
    def __init__(self, *args: Any, **kwargs: Any) -> None:
        super().__init__(*args, **kwargs)
        self.pagination_class = import_string(settings.PAGINATION_CLASS)

    def add_api_operation(
        self, path: str, methods: List[str], view_func: Callable, **kwargs: Any
    ) -> None:
        response = kwargs["response"]
        if is_collection_type(response):
            view_func = _inject_pagination(view_func, self.pagination_class)
        return super().add_api_operation(path, methods, view_func, **kwargs)


def make_response_paginated(paginator: PaginationBase, op: Operation) -> None:
    """
    Takes operation response and changes it to the paginated response
    for example:
        response=List[Some]
    will be changed to:
        response=PagedSome
    where Paged some will be a subclass of paginator.Output:
        class PagedSome:
            items: List[Some]
            count: int
    """
    status_code, item_schema = _find_collection_response(op)

    # Switching schema to Output schema
    try:
        new_name = f"Paged{item_schema.__name__}"
    except AttributeError:
        new_name = f"Paged{str(item_schema).replace('.', '_')}"  # typing.Any case

    new_schema = type(
        new_name,
        (paginator.Output,),
        {
            "__annotations__": {paginator.items_attribute: List[item_schema]},  # type: ignore
        },
    )  # typing: ignore

    response = op._create_response_model(new_schema)

    # Changing response model to newly created one
    op.response_models[status_code] = response


def _find_collection_response(op: Operation) -> Tuple[int, Any]:
    """
    Walks through defined operation responses and finds the first
    that is of a collection type (e.g. List[SomeSchema])
    """
    for code, resp_model in op.response_models.items():
        if resp_model is None or resp_model is NOT_SET:
            continue

        model = resp_model.__annotations__["response"]
        if is_collection_type(model):
            item_schema = get_collection_args(model)[0]
            return code, item_schema

    raise ConfigError(
        f'"{op.view_func}" has no collection response (e.g. response=List[SomeSchema])'
    )<|MERGE_RESOLUTION|>--- conflicted
+++ resolved
@@ -1,12 +1,8 @@
 import inspect
 from abc import ABC, abstractmethod
 from functools import partial, wraps
-<<<<<<< HEAD
+from math import inf
 from typing import Any, AsyncGenerator, Callable, List, Optional, Tuple, Type, Union
-=======
-from math import inf
-from typing import Any, Callable, List, Optional, Tuple, Type
->>>>>>> 3c0cc938
 
 from django.db.models import QuerySet
 from django.http import HttpRequest
