<<<<<<< HEAD
from typing import Any, List, Optional, TypeVar, Union, cast
=======
import warnings
from typing import Any, Dict, Optional, TypeVar, Union, cast
>>>>>>> dd41a423

from django.core.exceptions import ImproperlyConfigured
from django.db.models import Q, QuerySet
from pydantic import ConfigDict, Field
from pydantic.fields import FieldInfo
from typing_extensions import Literal

from .schema import Schema

# XOR is available only in Django 4.1+: https://docs.djangoproject.com/en/4.1/ref/models/querysets/#xor
ExpressionConnector = Literal["AND", "OR", "XOR"]

<<<<<<< HEAD
DEFAULT_IGNORE_NONE: bool = True
DEFAULT_CLASS_LEVEL_EXPRESSION_CONNECTOR: ExpressionConnector = "AND"
DEFAULT_FIELD_LEVEL_EXPRESSION_CONNECTOR: ExpressionConnector = "OR"

=======
T = TypeVar("T", bound=QuerySet)
>>>>>>> dd41a423

class FilterLookup:
    """
    Annotation class for specifying database query lookups in FilterSchema fields.

<<<<<<< HEAD
    Example usage:
        class MyFilterSchema(FilterSchema):
            name: Annotated[Union[str, None], FilterLookup("name__icontains")] = None
            search: Annotated[Union[str, None], FilterLookup(["name__icontains", "email__icontains"])] = None
    """
=======
def FilterField(
    default: Any = ...,
    *,
    q: Optional[Union[str, list]] = None,
    ignore_none: Optional[bool] = None,
    expression_connector: Optional[ExpressionConnector] = None,
    **kwargs: Any,
) -> Any:
    """Custom Field function for FilterSchema that properly handles filter-specific parameters."""
    json_schema_extra = kwargs.get("json_schema_extra", {})
    if isinstance(json_schema_extra, dict):
        if q is not None:
            json_schema_extra["q"] = q
        if ignore_none is not None:
            json_schema_extra["ignore_none"] = ignore_none
        if expression_connector is not None:
            json_schema_extra["expression_connector"] = expression_connector
    kwargs["json_schema_extra"] = json_schema_extra

    return Field(default, **kwargs)
>>>>>>> dd41a423

    def __init__(
        self,
        q: Union[str, List[str]],
        *,
        expression_connector: ExpressionConnector = DEFAULT_FIELD_LEVEL_EXPRESSION_CONNECTOR,
        ignore_none: bool = DEFAULT_IGNORE_NONE,
    ):
        """
        Args:
            q: Database lookup expression(s). Can be:
                - A string like "name__icontains"
                - A list of strings like ["name__icontains", "email__icontains"]
                - Use "__" prefix for implicit field name: "__icontains" becomes "fieldname__icontains"
            expression_connector: How to combine multiple field-level expressions ("OR", "AND", "XOR"). Default is "OR".
            ignore_none: Whether to ignore None values for this field specifically. Default is True.
        """
        self.q = q
        self.expression_connector = expression_connector
        self.ignore_none = ignore_none

<<<<<<< HEAD

T = TypeVar("T", bound=QuerySet)


class FilterSchema(Schema):
    class Config(Schema.Config):
=======
class FilterSchema(Schema):
    model_config = ConfigDict(from_attributes=True)

    class Meta:
        # TODO: filters_ignore_none, filters_expression_connector
>>>>>>> dd41a423
        ignore_none: bool = DEFAULT_IGNORE_NONE
        expression_connector: ExpressionConnector = (
            DEFAULT_CLASS_LEVEL_EXPRESSION_CONNECTOR
        )

    def custom_expression(self) -> Q:
        """
        Implement this method to return a combination of filters that will be used
        """
        raise NotImplementedError

    def get_filter_expression(self) -> Q:
        """
        Returns a Q expression based on the current filters
        """
        try:
            return self.custom_expression()
        except NotImplementedError:
            return self._connect_fields()

    def filter(self, queryset: T) -> T:
        return queryset.filter(self.get_filter_expression())

    def _get_filter_lookup(
        self, field_name: str, field_info: FieldInfo
    ) -> Optional[FilterLookup]:
        if not hasattr(field_info, "metadata") or not field_info.metadata:
            return None

        filter_lookups = [
            metadata_item
            for metadata_item in field_info.metadata
            if isinstance(metadata_item, FilterLookup)
        ]

        if len(filter_lookups) == 0:
            return None
        elif len(filter_lookups) == 1:
            return filter_lookups[0]
        else:
            raise ImproperlyConfigured(
                f"Multiple FilterLookup instances found in metadata of {self.__class__.__name__}.{field_name}.\n"
                f"Use at most one FilterLookup instance per field.\n"
                f"If you need multiple lookups, specify them as a list in a single FilterLookup:\n"
                f"{field_name}: Annotated[{field_info.annotation}, FilterLookup(['lookup1', 'lookup2', ...])]"
            )

    def _get_field_q_expression(
        self,
        field_name: str,
        field_info: FieldInfo,
        default: Union[str, List[str], None] = None,
    ) -> Union[str, List[str], None]:
        filter_lookup = self._get_filter_lookup(field_name, field_info)
        if filter_lookup:
            return filter_lookup.q if filter_lookup.q is not None else default

        # Legacy approach, consider removing in future versions
        field_extra = cast(dict, field_info.json_schema_extra) or {}
        return cast(Union[str, List[str], None], field_extra.get("q", default))

    def _get_field_expression_connector(
        self,
        field_name: str,
        field_info: FieldInfo,
        default: Union[ExpressionConnector, None] = None,
    ) -> Union[ExpressionConnector, None]:
        filter_lookup = self._get_filter_lookup(field_name, field_info)
        if filter_lookup:
            return filter_lookup.expression_connector or default

        # Legacy approach, consider removing in future versions
        field_extra = cast(dict, field_info.json_schema_extra) or {}
        return cast(
            Union[ExpressionConnector, None],
            field_extra.get("expression_connector", default),
        )

    def _get_field_ignore_none(
        self, field_name: str, field_info: FieldInfo, default: Union[bool, None] = None
    ) -> Union[bool, None]:
        filter_lookup = self._get_filter_lookup(field_name, field_info)
        if filter_lookup:
            return filter_lookup.ignore_none

        # Legacy approach, consider removing in future versions
        field_extra = cast(dict, field_info.json_schema_extra) or {}
        return cast(Union[bool, None], field_extra.get("ignore_none", default))

    def _resolve_field_expression(
        self, field_name: str, field_value: Any, field_info: FieldInfo
    ) -> Q:
        func = getattr(self, f"filter_{field_name}", None)
        if callable(func):
            return cast(Q, func(field_value))

        q_expression = self._get_field_q_expression(field_name, field_info)
        expression_connector = self._get_field_expression_connector(
            field_name, field_info, default=DEFAULT_FIELD_LEVEL_EXPRESSION_CONNECTOR
        )

<<<<<<< HEAD
=======
        # Check if user is using pydantic Field with deprecated extra kwargs
        # This check is for backwards compatibility during transition period
        if hasattr(field, "extra") and field.extra:
            warnings.warn(
                f"Using pydantic Field with extra keyword arguments (q, ignore_none, expression_connector) "
                f"in field '{field_name}' is deprecated. Please use ninja.FilterField instead:\n"
                f"  from ninja import FilterField\n"
                f"  {field_name}: Optional[...] = FilterField(..., q='...', ignore_none=...)",
                DeprecationWarning,
                stacklevel=4,
            )

        q_expression = field_extra.get("q", None)  # type: ignore
>>>>>>> dd41a423
        if not q_expression:
            return Q(**{field_name: field_value})
        elif isinstance(q_expression, str):
            if q_expression.startswith("__"):
                q_expression = f"{field_name}{q_expression}"
            return Q(**{q_expression: field_value})
        elif isinstance(q_expression, list) and all(
            isinstance(item, str) for item in q_expression
        ):
            q = Q()
            for q_expression_part in q_expression:
                if q_expression_part.startswith("__"):
                    q_expression_part = f"{field_name}{q_expression_part}"
                q = q._combine(  # type: ignore[attr-defined]
                    Q(**{q_expression_part: field_value}),
                    expression_connector,
                )
            return q
        else:
            raise ImproperlyConfigured(
                f"Field {field_name} of {self.__class__.__name__} defines an invalid value for 'q'.\n"
                f"Use FilterLookup annotation: {field_name}: Annotated[{field_info.annotation}, FilterLookup('lookup')]\n"
                f"Alternatively, you can implement {self.__class__.__name__}.filter_{field_name} that must return a Q expression for that field"
            )

    def _connect_fields(self) -> Q:
        q = Q()
<<<<<<< HEAD
        class_ignore_none = self.model_config.get("ignore_none", DEFAULT_IGNORE_NONE)
        for field_name, field_info in self.__class__.model_fields.items():
            filter_value = getattr(self, field_name)
            # class-level ignore_none set to False (non-default) takes precedence over field-level ignore_none
            ignore_none = (
                False
                if class_ignore_none is False
                else self._get_field_ignore_none(
                    field_name,
                    field_info,
                    DEFAULT_IGNORE_NONE,
                )
=======
        model_config = self._model_config()
        for field_name, field in self.__class__.model_fields.items():
            filter_value = getattr(self, field_name)
            field_extra = field.json_schema_extra or {}
            ignore_none = field_extra.get(  # type: ignore
                "ignore_none",
                model_config["ignore_none"],
>>>>>>> dd41a423
            )

            # Resolve Q expression for a field even if we skip it due to None value
            # So that improperly configured fields are easier to detect
            field_q = self._resolve_field_expression(
                field_name, filter_value, field_info
            )
            if filter_value is None and ignore_none:
                continue
<<<<<<< HEAD
            q = q._combine(  # type: ignore[attr-defined]
                field_q,
                self.model_config.get(
                    "expression_connector", DEFAULT_CLASS_LEVEL_EXPRESSION_CONNECTOR
                ),
            )
=======
            q = q._combine(field_q, model_config["expression_connector"])  # type: ignore

        return q
>>>>>>> dd41a423

    @classmethod
    def _model_config(cls) -> Dict[str, Any]:
        return {
            "ignore_none": cls.Meta.ignore_none,
            "expression_connector": cls.Meta.expression_connector,
        }<|MERGE_RESOLUTION|>--- conflicted
+++ resolved
@@ -1,13 +1,8 @@
-<<<<<<< HEAD
 from typing import Any, List, Optional, TypeVar, Union, cast
-=======
-import warnings
-from typing import Any, Dict, Optional, TypeVar, Union, cast
->>>>>>> dd41a423
 
 from django.core.exceptions import ImproperlyConfigured
 from django.db.models import Q, QuerySet
-from pydantic import ConfigDict, Field
+from pydantic import ConfigDict
 from pydantic.fields import FieldInfo
 from typing_extensions import Literal
 
@@ -16,47 +11,20 @@
 # XOR is available only in Django 4.1+: https://docs.djangoproject.com/en/4.1/ref/models/querysets/#xor
 ExpressionConnector = Literal["AND", "OR", "XOR"]
 
-<<<<<<< HEAD
 DEFAULT_IGNORE_NONE: bool = True
 DEFAULT_CLASS_LEVEL_EXPRESSION_CONNECTOR: ExpressionConnector = "AND"
 DEFAULT_FIELD_LEVEL_EXPRESSION_CONNECTOR: ExpressionConnector = "OR"
 
-=======
-T = TypeVar("T", bound=QuerySet)
->>>>>>> dd41a423
 
 class FilterLookup:
     """
     Annotation class for specifying database query lookups in FilterSchema fields.
 
-<<<<<<< HEAD
     Example usage:
         class MyFilterSchema(FilterSchema):
             name: Annotated[Union[str, None], FilterLookup("name__icontains")] = None
             search: Annotated[Union[str, None], FilterLookup(["name__icontains", "email__icontains"])] = None
     """
-=======
-def FilterField(
-    default: Any = ...,
-    *,
-    q: Optional[Union[str, list]] = None,
-    ignore_none: Optional[bool] = None,
-    expression_connector: Optional[ExpressionConnector] = None,
-    **kwargs: Any,
-) -> Any:
-    """Custom Field function for FilterSchema that properly handles filter-specific parameters."""
-    json_schema_extra = kwargs.get("json_schema_extra", {})
-    if isinstance(json_schema_extra, dict):
-        if q is not None:
-            json_schema_extra["q"] = q
-        if ignore_none is not None:
-            json_schema_extra["ignore_none"] = ignore_none
-        if expression_connector is not None:
-            json_schema_extra["expression_connector"] = expression_connector
-    kwargs["json_schema_extra"] = json_schema_extra
-
-    return Field(default, **kwargs)
->>>>>>> dd41a423
 
     def __init__(
         self,
@@ -78,24 +46,20 @@
         self.expression_connector = expression_connector
         self.ignore_none = ignore_none
 
-<<<<<<< HEAD
 
 T = TypeVar("T", bound=QuerySet)
 
 
+class FilterConfigDict(ConfigDict, total=False):
+    ignore_none: bool
+    expression_connector: ExpressionConnector
+
+
 class FilterSchema(Schema):
-    class Config(Schema.Config):
-=======
-class FilterSchema(Schema):
-    model_config = ConfigDict(from_attributes=True)
-
-    class Meta:
-        # TODO: filters_ignore_none, filters_expression_connector
->>>>>>> dd41a423
-        ignore_none: bool = DEFAULT_IGNORE_NONE
-        expression_connector: ExpressionConnector = (
-            DEFAULT_CLASS_LEVEL_EXPRESSION_CONNECTOR
-        )
+    model_config = FilterConfigDict(
+        ignore_none=DEFAULT_IGNORE_NONE,
+        expression_connector=DEFAULT_CLASS_LEVEL_EXPRESSION_CONNECTOR,
+    )
 
     def custom_expression(self) -> Q:
         """
@@ -193,22 +157,6 @@
             field_name, field_info, default=DEFAULT_FIELD_LEVEL_EXPRESSION_CONNECTOR
         )
 
-<<<<<<< HEAD
-=======
-        # Check if user is using pydantic Field with deprecated extra kwargs
-        # This check is for backwards compatibility during transition period
-        if hasattr(field, "extra") and field.extra:
-            warnings.warn(
-                f"Using pydantic Field with extra keyword arguments (q, ignore_none, expression_connector) "
-                f"in field '{field_name}' is deprecated. Please use ninja.FilterField instead:\n"
-                f"  from ninja import FilterField\n"
-                f"  {field_name}: Optional[...] = FilterField(..., q='...', ignore_none=...)",
-                DeprecationWarning,
-                stacklevel=4,
-            )
-
-        q_expression = field_extra.get("q", None)  # type: ignore
->>>>>>> dd41a423
         if not q_expression:
             return Q(**{field_name: field_value})
         elif isinstance(q_expression, str):
@@ -236,7 +184,6 @@
 
     def _connect_fields(self) -> Q:
         q = Q()
-<<<<<<< HEAD
         class_ignore_none = self.model_config.get("ignore_none", DEFAULT_IGNORE_NONE)
         for field_name, field_info in self.__class__.model_fields.items():
             filter_value = getattr(self, field_name)
@@ -249,15 +196,6 @@
                     field_info,
                     DEFAULT_IGNORE_NONE,
                 )
-=======
-        model_config = self._model_config()
-        for field_name, field in self.__class__.model_fields.items():
-            filter_value = getattr(self, field_name)
-            field_extra = field.json_schema_extra or {}
-            ignore_none = field_extra.get(  # type: ignore
-                "ignore_none",
-                model_config["ignore_none"],
->>>>>>> dd41a423
             )
 
             # Resolve Q expression for a field even if we skip it due to None value
@@ -267,22 +205,11 @@
             )
             if filter_value is None and ignore_none:
                 continue
-<<<<<<< HEAD
             q = q._combine(  # type: ignore[attr-defined]
                 field_q,
                 self.model_config.get(
                     "expression_connector", DEFAULT_CLASS_LEVEL_EXPRESSION_CONNECTOR
                 ),
             )
-=======
-            q = q._combine(field_q, model_config["expression_connector"])  # type: ignore
-
-        return q
->>>>>>> dd41a423
-
-    @classmethod
-    def _model_config(cls) -> Dict[str, Any]:
-        return {
-            "ignore_none": cls.Meta.ignore_none,
-            "expression_connector": cls.Meta.expression_connector,
-        }+
+        return q