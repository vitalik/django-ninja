"""Django Ninja - Fast Django REST framework"""

__version__ = "1.4.3"


from pydantic import Field

from ninja.files import UploadedFile
from ninja.filter_schema import FilterField, FilterSchema
from ninja.main import NinjaAPI
from ninja.openapi.docs import Redoc, Swagger
from ninja.ordering_schema import OrderingSchema
from ninja.orm import ModelSchema
from ninja.params import (
    Body,
    BodyEx,
    Cookie,
    CookieEx,
    File,
    FileEx,
    Form,
    FormEx,
    Header,
    HeaderEx,
    P,
    Path,
    PathEx,
    Query,
    QueryEx,
)
from ninja.patch_dict import PatchDict
from ninja.router import Router
from ninja.schema import Schema

__all__ = [
    "Field",
    "UploadedFile",
    "NinjaAPI",
    "Body",
    "Cookie",
    "File",
    "Form",
    "Header",
    "Path",
    "Query",
    "BodyEx",
    "CookieEx",
    "FileEx",
    "FormEx",
    "HeaderEx",
    "PathEx",
    "QueryEx",
    "Router",
    "P",
    "Schema",
    "ModelSchema",
    "FilterSchema",
<<<<<<< HEAD
    "OrderingSchema",
=======
    "FilterField",
>>>>>>> dd41a423
    "Swagger",
    "Redoc",
    "PatchDict",
]<|MERGE_RESOLUTION|>--- conflicted
+++ resolved
@@ -55,11 +55,8 @@
     "Schema",
     "ModelSchema",
     "FilterSchema",
-<<<<<<< HEAD
     "OrderingSchema",
-=======
     "FilterField",
->>>>>>> dd41a423
     "Swagger",
     "Redoc",
     "PatchDict",
