--- conflicted
+++ resolved
@@ -6,11 +6,7 @@
 from pydantic import Field
 
 from ninja.files import UploadedFile
-<<<<<<< HEAD
-from ninja.filter_schema import FilterLookup, FilterSchema
-=======
-from ninja.filter_schema import FilterField, FilterSchema
->>>>>>> dd41a423
+from ninja.filter_schema import FilterConfigDict, FilterLookup, FilterSchema
 from ninja.main import NinjaAPI
 from ninja.openapi.docs import Redoc, Swagger
 from ninja.orm import ModelSchema
@@ -58,11 +54,8 @@
     "Schema",
     "ModelSchema",
     "FilterSchema",
-<<<<<<< HEAD
     "FilterLookup",
-=======
-    "FilterField",
->>>>>>> dd41a423
+    "FilterConfigDict",
     "Swagger",
     "Redoc",
     "PatchDict",
