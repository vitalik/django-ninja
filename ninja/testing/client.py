--- conflicted
+++ resolved
@@ -4,14 +4,8 @@
 from unittest.mock import Mock
 from urllib.parse import urljoin
 
-<<<<<<< HEAD
-import django
-from django.contrib.auth.models import AnonymousUser
-from django.http import HttpRequest, QueryDict, StreamingHttpResponse
-=======
 from django.http import QueryDict, StreamingHttpResponse
 from django.http.request import HttpHeaders, HttpRequest
->>>>>>> 56109034
 
 from ninja import NinjaAPI, Router
 from ninja.responses import NinjaJSONEncoder
@@ -146,13 +140,9 @@
         request.auth = None
         request.user = Mock()
         if "user" not in request_params:
-<<<<<<< HEAD
-            request_params["user"] = AnonymousUser()
-=======
             request.user.is_authenticated = False
             request.user.is_staff = False
             request.user.is_superuser = False
->>>>>>> 56109034
 
         request.META = request_params.pop("META", {"REMOTE_ADDR": "127.0.0.1"})
         request.FILES = request_params.pop("FILES", {})
